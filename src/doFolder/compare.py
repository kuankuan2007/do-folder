"""
<<<<<<< HEAD
This module provides apis to compare file system items and determine differences between them.
=======
Advanced file system comparison module for doFolder.

This module provides comprehensive comparison capabilities for files and directories, supporting
multiple comparison strategies including content comparison, timestamp validation, and size verification.
It enables deep recursive directory comparison and provides detailed difference reporting through
structured data classes. The module optimizes performance through configurable comparison modes
and chunked file reading for large files.

Key Features:
    - Multi-mode file comparison (content, size, timestamp)
    - Recursive directory structure comparison
    - Detailed difference detection and classification
    - Memory-efficient chunked file content comparison
    - Flexible comparison strategy configuration
    - Hierarchical difference reporting with flattening support
>>>>>>> 1229c823

.. versionadded:: 2.2.0
"""

from dataclasses import dataclass, field

from . import (
    globalType as _tt,
)

from .enums import CompareMode, CompareModeFlag, DifferenceType
from .fileSystem import (
    File,
    Directory,
    FileSystemItemLike,
    FileSystemItem,
    isDir,
    isFile,
    toFileSystemItem,
)


@dataclass
class Difference:
    """
    Represents a detected difference between two file system paths during comparison operations.
    
    This class serves as the base structure for reporting discrepancies found during file system
    comparisons. It encapsulates the paths being compared and the specific type of difference
    detected, providing a standardized way to represent comparison results throughout the library.
    """

    path1: _tt.Path
    path2: _tt.Path
    diffType: DifferenceType

    def toFlat(self) -> "_tt.Tuple[Difference,...]":
        """Converts the difference structure to a flat tuple representation.
        
        This method provides a uniform interface for flattening difference hierarchies,
        enabling consistent processing of both simple differences and complex directory
        difference trees. For basic Difference objects, returns a single-element tuple.
        
        Returns:
            _tt.Tuple[Difference,...]: A tuple containing this difference instance.
        """
        return (self,)


@dataclass
class DirectoryDifference(Difference):
    """
    Specialized difference class for directory comparisons with hierarchical sub-differences.
    
    This class extends the base Difference class to handle complex directory comparison results
    where differences may exist at multiple levels within the directory structure. It maintains
    a collection of sub-differences representing discrepancies found in contained files and
    subdirectories, enabling comprehensive directory tree analysis and reporting.
    """

    sub: _tt.Tuple["Difference", ...] = field(default_factory=tuple)

    def toFlat(self) -> "_tt.Tuple[Difference,...]":
        """Recursively flattens the directory difference hierarchy into a linear tuple.
        
        This method traverses the entire sub-difference tree and converts it into a flat
        structure, making it easier to process all differences sequentially. The method
        includes the current directory difference followed by all flattened sub-differences
        in depth-first order.
        
        Returns:
            _tt.Tuple[Difference,...]: A flattened tuple containing this difference and all sub-differences.
        """
        res=(self, )
        for i in self.sub:
            res += i.toFlat()
        return res


# Optimal chunk size for file content comparison operations
# Balances memory usage with I/O efficiency for large file comparisons
COMPARE_CHUNK_SIZE = 1024 * 128


def _compareFileContent(
    item1: File, item2: File, chunkSize: int = COMPARE_CHUNK_SIZE
) -> bool:
    """Performs memory-efficient content comparison between two files using chunked reading.

    This function compares file contents by reading both files in configurable chunks,
    enabling comparison of large files without loading entire contents into memory.
    The comparison short-circuits on the first differing chunk or size mismatch,
    optimizing performance for files with early differences.

    Args:
        item1 (File): The first file to compare.
        item2 (File): The second file to compare.
        chunkSize (int): Size of each read operation in bytes for memory efficiency.

    Returns:
        bool: True if both files have identical content, False otherwise.
    """
    if item1.state.st_size != item2.state.st_size:
        return False
    with item1.open("rb") as f1, item2.open("rb") as f2:
        while True:
            chunk1 = f1.read(chunkSize)
            chunk2 = f2.read(chunkSize)
            if chunk1 != chunk2:
                return False
            if not chunk1:
                return True


# Mapping of comparison flags to their corresponding comparison functions
# Enables efficient dispatch of comparison operations based on selected criteria
_COMPARE_MODE: _tt.Dict[CompareModeFlag, _tt.Callable[[File, File], bool]] = {
    CompareModeFlag.CONTENT: _compareFileContent,
    CompareModeFlag.SIZE: lambda item1, item2: (
        item1.state.st_size == item2.state.st_size
    ),
    CompareModeFlag.TIMETAG: lambda item1, item2: (
        item1.state.st_mtime == item2.state.st_mtime
    ),
}


def _toCompareModeFlag(mode: _tt.CompareModeItem) -> CompareModeFlag:
    """Normalizes comparison mode input to a standardized CompareModeFlag representation.

    This function handles the conversion between different comparison mode types,
    accepting both predefined CompareMode enums and raw CompareModeFlag values.
    It ensures consistent internal representation for comparison operations while
    providing user-friendly input flexibility.

    Args:
        mode (_tt.CompareModeItem): The comparison mode or flag to normalize.

    Returns:
        CompareModeFlag: The standardized comparison mode flag representation.

    Raises:
        ValueError: If the input mode is not a recognized comparison mode type.
    """
    if isinstance(mode, CompareMode):
        return mode.value
    if isinstance(mode, CompareModeFlag):
        return mode
    raise ValueError(f"Invalid compare mode: {mode}")


def _compareFile(item1: File, item2: File, compareMode: CompareModeFlag) -> bool:
    """Evaluates file equality using the specified combination of comparison criteria.

    This function applies multiple comparison strategies based on the provided mode flags,
    using bitwise operations to determine which comparison methods to execute. All
    specified comparison criteria must pass for the files to be considered equal.
    The function short-circuits on the first failed comparison for performance optimization.

    Args:
        item1 (File): The first file to compare.
        item2 (File): The second file to compare.
        compareMode (CompareModeFlag): Bitwise combination of comparison criteria flags.

    Returns:
        bool: True if the files satisfy all specified comparison criteria, False otherwise.
    """
    for flag, func in _COMPARE_MODE.items():
        if compareMode & flag:
            if not func(item1, item2):
                return False
    return True

def _compareDirectory(item1: Directory, item2: Directory, compareMode: CompareModeFlag):
    """Performs deep recursive comparison of two directory structures.
    
    This function compares directory contents by first validating that both directories
    contain the same set of items, then recursively comparing each corresponding item
    pair. The comparison process ensures structural equivalence and applies the specified
    comparison mode to all contained files and subdirectories.

    Args:
        item1 (Directory): The first directory to compare.
        item2 (Directory): The second directory to compare.
        compareMode (CompareModeFlag): Comparison criteria to apply recursively.

    Returns:
        bool: True if directories have identical structure and all contents match, False otherwise.
    """
    subItems1 = tuple(i.name for i in item1.iterdir())
    subItems2 = tuple(i.name for i in item2.iterdir())

    if subItems1 != subItems2:
        return False

    for i in subItems1:
        if not _compare(item1[i], item2[i], compareMode):
            return False
    return True
def _compare(
    item1: FileSystemItem, item2: FileSystemItem, compareMode: CompareModeFlag
):
    """Core comparison engine that dispatches to appropriate comparison methods based on item types.

    This function serves as the central comparison dispatcher, handling type validation,
    existence checking, and routing to specialized comparison functions for files or
    directories. It implements the primary comparison logic that underlies all public
    comparison operations in the module.

    Args:
        item1 (FileSystemItem): The first file system item to compare.
        item2 (FileSystemItem): The second file system item to compare.
        compareMode (CompareModeFlag): Bitwise combination of comparison criteria.

    Returns:
        bool: True if items exist, have compatible types, and satisfy comparison criteria.
    """
    if not item1.exists() or not item2.exists():
        return False
    if item1.path == item2.path:
        return True

    if isFile(item1) and isFile(item2):
        return _compareFile(item1, item2, compareMode)
    if isDir(item1) and isDir(item2):
        return _compareDirectory(item1, item2, compareMode)
    return False


def compare(
    item1: FileSystemItemLike,
    item2: FileSystemItemLike,
    compareMode: _tt.CompareModeItem = CompareMode.TIMETAG_AND_SIZE,
) -> bool:
    """High-level interface for comparing two file system items with flexible input types.

    This function provides the primary public API for file system comparisons, accepting
    various path-like inputs and converting them to appropriate file system objects.
    It supports multiple comparison strategies and provides sensible defaults for common
    use cases while maintaining flexibility for advanced scenarios.

    Args:
        item1 (FileSystemItemLike): First item, accepting File, Directory, or path-like objects.
        item2 (FileSystemItemLike): Second item, accepting File, Directory, or path-like objects.
        compareMode (_tt.CompareModeItem): Comparison strategy, defaults to timestamp and size validation.

    Returns:
        bool: True if items satisfy the specified comparison criteria, False otherwise.
    """
    return _compare(
        toFileSystemItem(item1),
        toFileSystemItem(item2),
        _toCompareModeFlag(compareMode),
    )


# Type alias for comparison result, representing either a detected difference or no difference
CompareResult = _tt.Union[Difference, None]


def _getDifference(
    item1: FileSystemItem, item2: FileSystemItem, compareMode: CompareModeFlag
) -> CompareResult:
    """Internal engine for detailed difference analysis between file system items.

    This function performs comprehensive difference detection, creating structured
    Difference objects that categorize and describe specific discrepancies found
    during comparison. For directories, it recursively analyzes the entire structure
    and creates hierarchical difference reports with detailed sub-difference tracking.

    Args:
        item1 (FileSystemItem): The first file system item to analyze.
        item2 (FileSystemItem): The second file system item to analyze.
        compareMode (CompareModeFlag): Comparison criteria flags for difference detection.

    Returns:
        CompareResult: Structured difference object, DirectoryDifference for directories, or None if identical.
    """
    if not item1.exists() or not item2.exists():
        return Difference(item1.path, item2.path, DifferenceType.NOT_EXISTS)
    if item1.path == item2.path:
        return None
    if isDir(item1) and isDir(item2):
        subItems1 = tuple(i.name for i in item1.iterdir())
        subItems2 = tuple(i.name for i in item2.iterdir())
        totalItem = set(subItems1 + subItems2)
        sub: _tt.List[Difference] = []
        for now in totalItem:
            if now not in subItems1 or now not in subItems2:
                sub.append(
                    Difference(
                        item1.path / now,
                        item2.path / now,
                        DifferenceType.NOT_EXISTS,
                    )
                )
            else:
                diff = _getDifference(item1[now], item2[now], compareMode)
                if diff is not None:
                    sub.append(diff)
        if not sub:
            return None
        return DirectoryDifference(
            item1.path, item2.path, DifferenceType.DIRECTORY_DIFFERENCE, tuple(sub)
        )
    if isFile(item1) and isFile(item2):
        return (
            None
            if _compareFile(item1, item2, compareMode)
            else Difference(item1.path, item2.path, DifferenceType.FILE_DIFFERENCE)
        )
    return Difference(item1.path, item2.path, DifferenceType.ITEM_TYPE_DIFFERENCE)


def getDifference(
    item1: "FileSystemItemLike",
    item2: "FileSystemItemLike",
    compareMode: _tt.CompareModeItem = CompareMode.TIMETAG_AND_SIZE,
) -> CompareResult:
    """Public API for comprehensive difference analysis between file system items.

    This function provides detailed difference reporting for file system comparisons,
    returning structured objects that describe the specific nature of discrepancies
    found. Unlike the simple boolean comparison function, this provides actionable
    information about what differs between the compared items, supporting detailed
    analysis and reporting workflows.

    Args:
        item1 (FileSystemItemLike): First item, accepting various path-like representations.
        item2 (FileSystemItemLike): Second item, accepting various path-like representations.
        compareMode (_tt.CompareModeItem): Comparison methodology, defaults to timestamp and size analysis.

    Returns:
        CompareResult: Detailed difference object, hierarchical DirectoryDifference, or None if identical.
    """
    return _getDifference(
        toFileSystemItem(item1),
        toFileSystemItem(item2),
        _toCompareModeFlag(compareMode),
    )
<|MERGE_RESOLUTION|>--- conflicted
+++ resolved
@@ -1,360 +1,356 @@
-"""
-<<<<<<< HEAD
-This module provides apis to compare file system items and determine differences between them.
-=======
-Advanced file system comparison module for doFolder.
-
-This module provides comprehensive comparison capabilities for files and directories, supporting
-multiple comparison strategies including content comparison, timestamp validation, and size verification.
-It enables deep recursive directory comparison and provides detailed difference reporting through
-structured data classes. The module optimizes performance through configurable comparison modes
-and chunked file reading for large files.
-
-Key Features:
-    - Multi-mode file comparison (content, size, timestamp)
-    - Recursive directory structure comparison
-    - Detailed difference detection and classification
-    - Memory-efficient chunked file content comparison
-    - Flexible comparison strategy configuration
-    - Hierarchical difference reporting with flattening support
->>>>>>> 1229c823
-
-.. versionadded:: 2.2.0
-"""
-
-from dataclasses import dataclass, field
-
-from . import (
-    globalType as _tt,
-)
-
-from .enums import CompareMode, CompareModeFlag, DifferenceType
-from .fileSystem import (
-    File,
-    Directory,
-    FileSystemItemLike,
-    FileSystemItem,
-    isDir,
-    isFile,
-    toFileSystemItem,
-)
-
-
-@dataclass
-class Difference:
-    """
-    Represents a detected difference between two file system paths during comparison operations.
-    
-    This class serves as the base structure for reporting discrepancies found during file system
-    comparisons. It encapsulates the paths being compared and the specific type of difference
-    detected, providing a standardized way to represent comparison results throughout the library.
-    """
-
-    path1: _tt.Path
-    path2: _tt.Path
-    diffType: DifferenceType
-
-    def toFlat(self) -> "_tt.Tuple[Difference,...]":
-        """Converts the difference structure to a flat tuple representation.
-        
-        This method provides a uniform interface for flattening difference hierarchies,
-        enabling consistent processing of both simple differences and complex directory
-        difference trees. For basic Difference objects, returns a single-element tuple.
-        
-        Returns:
-            _tt.Tuple[Difference,...]: A tuple containing this difference instance.
-        """
-        return (self,)
-
-
-@dataclass
-class DirectoryDifference(Difference):
-    """
-    Specialized difference class for directory comparisons with hierarchical sub-differences.
-    
-    This class extends the base Difference class to handle complex directory comparison results
-    where differences may exist at multiple levels within the directory structure. It maintains
-    a collection of sub-differences representing discrepancies found in contained files and
-    subdirectories, enabling comprehensive directory tree analysis and reporting.
-    """
-
-    sub: _tt.Tuple["Difference", ...] = field(default_factory=tuple)
-
-    def toFlat(self) -> "_tt.Tuple[Difference,...]":
-        """Recursively flattens the directory difference hierarchy into a linear tuple.
-        
-        This method traverses the entire sub-difference tree and converts it into a flat
-        structure, making it easier to process all differences sequentially. The method
-        includes the current directory difference followed by all flattened sub-differences
-        in depth-first order.
-        
-        Returns:
-            _tt.Tuple[Difference,...]: A flattened tuple containing this difference and all sub-differences.
-        """
-        res=(self, )
-        for i in self.sub:
-            res += i.toFlat()
-        return res
-
-
-# Optimal chunk size for file content comparison operations
-# Balances memory usage with I/O efficiency for large file comparisons
-COMPARE_CHUNK_SIZE = 1024 * 128
-
-
-def _compareFileContent(
-    item1: File, item2: File, chunkSize: int = COMPARE_CHUNK_SIZE
-) -> bool:
-    """Performs memory-efficient content comparison between two files using chunked reading.
-
-    This function compares file contents by reading both files in configurable chunks,
-    enabling comparison of large files without loading entire contents into memory.
-    The comparison short-circuits on the first differing chunk or size mismatch,
-    optimizing performance for files with early differences.
-
-    Args:
-        item1 (File): The first file to compare.
-        item2 (File): The second file to compare.
-        chunkSize (int): Size of each read operation in bytes for memory efficiency.
-
-    Returns:
-        bool: True if both files have identical content, False otherwise.
-    """
-    if item1.state.st_size != item2.state.st_size:
-        return False
-    with item1.open("rb") as f1, item2.open("rb") as f2:
-        while True:
-            chunk1 = f1.read(chunkSize)
-            chunk2 = f2.read(chunkSize)
-            if chunk1 != chunk2:
-                return False
-            if not chunk1:
-                return True
-
-
-# Mapping of comparison flags to their corresponding comparison functions
-# Enables efficient dispatch of comparison operations based on selected criteria
-_COMPARE_MODE: _tt.Dict[CompareModeFlag, _tt.Callable[[File, File], bool]] = {
-    CompareModeFlag.CONTENT: _compareFileContent,
-    CompareModeFlag.SIZE: lambda item1, item2: (
-        item1.state.st_size == item2.state.st_size
-    ),
-    CompareModeFlag.TIMETAG: lambda item1, item2: (
-        item1.state.st_mtime == item2.state.st_mtime
-    ),
-}
-
-
-def _toCompareModeFlag(mode: _tt.CompareModeItem) -> CompareModeFlag:
-    """Normalizes comparison mode input to a standardized CompareModeFlag representation.
-
-    This function handles the conversion between different comparison mode types,
-    accepting both predefined CompareMode enums and raw CompareModeFlag values.
-    It ensures consistent internal representation for comparison operations while
-    providing user-friendly input flexibility.
-
-    Args:
-        mode (_tt.CompareModeItem): The comparison mode or flag to normalize.
-
-    Returns:
-        CompareModeFlag: The standardized comparison mode flag representation.
-
-    Raises:
-        ValueError: If the input mode is not a recognized comparison mode type.
-    """
-    if isinstance(mode, CompareMode):
-        return mode.value
-    if isinstance(mode, CompareModeFlag):
-        return mode
-    raise ValueError(f"Invalid compare mode: {mode}")
-
-
-def _compareFile(item1: File, item2: File, compareMode: CompareModeFlag) -> bool:
-    """Evaluates file equality using the specified combination of comparison criteria.
-
-    This function applies multiple comparison strategies based on the provided mode flags,
-    using bitwise operations to determine which comparison methods to execute. All
-    specified comparison criteria must pass for the files to be considered equal.
-    The function short-circuits on the first failed comparison for performance optimization.
-
-    Args:
-        item1 (File): The first file to compare.
-        item2 (File): The second file to compare.
-        compareMode (CompareModeFlag): Bitwise combination of comparison criteria flags.
-
-    Returns:
-        bool: True if the files satisfy all specified comparison criteria, False otherwise.
-    """
-    for flag, func in _COMPARE_MODE.items():
-        if compareMode & flag:
-            if not func(item1, item2):
-                return False
-    return True
-
-def _compareDirectory(item1: Directory, item2: Directory, compareMode: CompareModeFlag):
-    """Performs deep recursive comparison of two directory structures.
-    
-    This function compares directory contents by first validating that both directories
-    contain the same set of items, then recursively comparing each corresponding item
-    pair. The comparison process ensures structural equivalence and applies the specified
-    comparison mode to all contained files and subdirectories.
-
-    Args:
-        item1 (Directory): The first directory to compare.
-        item2 (Directory): The second directory to compare.
-        compareMode (CompareModeFlag): Comparison criteria to apply recursively.
-
-    Returns:
-        bool: True if directories have identical structure and all contents match, False otherwise.
-    """
-    subItems1 = tuple(i.name for i in item1.iterdir())
-    subItems2 = tuple(i.name for i in item2.iterdir())
-
-    if subItems1 != subItems2:
-        return False
-
-    for i in subItems1:
-        if not _compare(item1[i], item2[i], compareMode):
-            return False
-    return True
-def _compare(
-    item1: FileSystemItem, item2: FileSystemItem, compareMode: CompareModeFlag
-):
-    """Core comparison engine that dispatches to appropriate comparison methods based on item types.
-
-    This function serves as the central comparison dispatcher, handling type validation,
-    existence checking, and routing to specialized comparison functions for files or
-    directories. It implements the primary comparison logic that underlies all public
-    comparison operations in the module.
-
-    Args:
-        item1 (FileSystemItem): The first file system item to compare.
-        item2 (FileSystemItem): The second file system item to compare.
-        compareMode (CompareModeFlag): Bitwise combination of comparison criteria.
-
-    Returns:
-        bool: True if items exist, have compatible types, and satisfy comparison criteria.
-    """
-    if not item1.exists() or not item2.exists():
-        return False
-    if item1.path == item2.path:
-        return True
-
-    if isFile(item1) and isFile(item2):
-        return _compareFile(item1, item2, compareMode)
-    if isDir(item1) and isDir(item2):
-        return _compareDirectory(item1, item2, compareMode)
-    return False
-
-
-def compare(
-    item1: FileSystemItemLike,
-    item2: FileSystemItemLike,
-    compareMode: _tt.CompareModeItem = CompareMode.TIMETAG_AND_SIZE,
-) -> bool:
-    """High-level interface for comparing two file system items with flexible input types.
-
-    This function provides the primary public API for file system comparisons, accepting
-    various path-like inputs and converting them to appropriate file system objects.
-    It supports multiple comparison strategies and provides sensible defaults for common
-    use cases while maintaining flexibility for advanced scenarios.
-
-    Args:
-        item1 (FileSystemItemLike): First item, accepting File, Directory, or path-like objects.
-        item2 (FileSystemItemLike): Second item, accepting File, Directory, or path-like objects.
-        compareMode (_tt.CompareModeItem): Comparison strategy, defaults to timestamp and size validation.
-
-    Returns:
-        bool: True if items satisfy the specified comparison criteria, False otherwise.
-    """
-    return _compare(
-        toFileSystemItem(item1),
-        toFileSystemItem(item2),
-        _toCompareModeFlag(compareMode),
-    )
-
-
-# Type alias for comparison result, representing either a detected difference or no difference
-CompareResult = _tt.Union[Difference, None]
-
-
-def _getDifference(
-    item1: FileSystemItem, item2: FileSystemItem, compareMode: CompareModeFlag
-) -> CompareResult:
-    """Internal engine for detailed difference analysis between file system items.
-
-    This function performs comprehensive difference detection, creating structured
-    Difference objects that categorize and describe specific discrepancies found
-    during comparison. For directories, it recursively analyzes the entire structure
-    and creates hierarchical difference reports with detailed sub-difference tracking.
-
-    Args:
-        item1 (FileSystemItem): The first file system item to analyze.
-        item2 (FileSystemItem): The second file system item to analyze.
-        compareMode (CompareModeFlag): Comparison criteria flags for difference detection.
-
-    Returns:
-        CompareResult: Structured difference object, DirectoryDifference for directories, or None if identical.
-    """
-    if not item1.exists() or not item2.exists():
-        return Difference(item1.path, item2.path, DifferenceType.NOT_EXISTS)
-    if item1.path == item2.path:
-        return None
-    if isDir(item1) and isDir(item2):
-        subItems1 = tuple(i.name for i in item1.iterdir())
-        subItems2 = tuple(i.name for i in item2.iterdir())
-        totalItem = set(subItems1 + subItems2)
-        sub: _tt.List[Difference] = []
-        for now in totalItem:
-            if now not in subItems1 or now not in subItems2:
-                sub.append(
-                    Difference(
-                        item1.path / now,
-                        item2.path / now,
-                        DifferenceType.NOT_EXISTS,
-                    )
-                )
-            else:
-                diff = _getDifference(item1[now], item2[now], compareMode)
-                if diff is not None:
-                    sub.append(diff)
-        if not sub:
-            return None
-        return DirectoryDifference(
-            item1.path, item2.path, DifferenceType.DIRECTORY_DIFFERENCE, tuple(sub)
-        )
-    if isFile(item1) and isFile(item2):
-        return (
-            None
-            if _compareFile(item1, item2, compareMode)
-            else Difference(item1.path, item2.path, DifferenceType.FILE_DIFFERENCE)
-        )
-    return Difference(item1.path, item2.path, DifferenceType.ITEM_TYPE_DIFFERENCE)
-
-
-def getDifference(
-    item1: "FileSystemItemLike",
-    item2: "FileSystemItemLike",
-    compareMode: _tt.CompareModeItem = CompareMode.TIMETAG_AND_SIZE,
-) -> CompareResult:
-    """Public API for comprehensive difference analysis between file system items.
-
-    This function provides detailed difference reporting for file system comparisons,
-    returning structured objects that describe the specific nature of discrepancies
-    found. Unlike the simple boolean comparison function, this provides actionable
-    information about what differs between the compared items, supporting detailed
-    analysis and reporting workflows.
-
-    Args:
-        item1 (FileSystemItemLike): First item, accepting various path-like representations.
-        item2 (FileSystemItemLike): Second item, accepting various path-like representations.
-        compareMode (_tt.CompareModeItem): Comparison methodology, defaults to timestamp and size analysis.
-
-    Returns:
-        CompareResult: Detailed difference object, hierarchical DirectoryDifference, or None if identical.
-    """
-    return _getDifference(
-        toFileSystemItem(item1),
-        toFileSystemItem(item2),
-        _toCompareModeFlag(compareMode),
-    )
+"""
+Advanced file system comparison module for doFolder.
+
+This module provides comprehensive comparison capabilities for files and directories, supporting
+multiple comparison strategies including content comparison, timestamp validation, and size verification.
+It enables deep recursive directory comparison and provides detailed difference reporting through
+structured data classes. The module optimizes performance through configurable comparison modes
+and chunked file reading for large files.
+
+Key Features:
+    - Multi-mode file comparison (content, size, timestamp)
+    - Recursive directory structure comparison
+    - Detailed difference detection and classification
+    - Memory-efficient chunked file content comparison
+    - Flexible comparison strategy configuration
+    - Hierarchical difference reporting with flattening support
+
+.. versionadded:: 2.2.0
+"""
+
+from dataclasses import dataclass, field
+
+from . import (
+    globalType as _tt,
+)
+
+from .enums import CompareMode, CompareModeFlag, DifferenceType
+from .fileSystem import (
+    File,
+    Directory,
+    FileSystemItemLike,
+    FileSystemItem,
+    isDir,
+    isFile,
+    toFileSystemItem,
+)
+
+
+@dataclass
+class Difference:
+    """
+    Represents a detected difference between two file system paths during comparison operations.
+    
+    This class serves as the base structure for reporting discrepancies found during file system
+    comparisons. It encapsulates the paths being compared and the specific type of difference
+    detected, providing a standardized way to represent comparison results throughout the library.
+    """
+
+    path1: _tt.Path
+    path2: _tt.Path
+    diffType: DifferenceType
+
+    def toFlat(self) -> "_tt.Tuple[Difference,...]":
+        """Converts the difference structure to a flat tuple representation.
+        
+        This method provides a uniform interface for flattening difference hierarchies,
+        enabling consistent processing of both simple differences and complex directory
+        difference trees. For basic Difference objects, returns a single-element tuple.
+        
+        Returns:
+            _tt.Tuple[Difference,...]: A tuple containing this difference instance.
+        """
+        return (self,)
+
+
+@dataclass
+class DirectoryDifference(Difference):
+    """
+    Specialized difference class for directory comparisons with hierarchical sub-differences.
+    
+    This class extends the base Difference class to handle complex directory comparison results
+    where differences may exist at multiple levels within the directory structure. It maintains
+    a collection of sub-differences representing discrepancies found in contained files and
+    subdirectories, enabling comprehensive directory tree analysis and reporting.
+    """
+
+    sub: _tt.Tuple["Difference", ...] = field(default_factory=tuple)
+
+    def toFlat(self) -> "_tt.Tuple[Difference,...]":
+        """Recursively flattens the directory difference hierarchy into a linear tuple.
+        
+        This method traverses the entire sub-difference tree and converts it into a flat
+        structure, making it easier to process all differences sequentially. The method
+        includes the current directory difference followed by all flattened sub-differences
+        in depth-first order.
+        
+        Returns:
+            _tt.Tuple[Difference,...]: A flattened tuple containing this difference and all sub-differences.
+        """
+        res=(self, )
+        for i in self.sub:
+            res += i.toFlat()
+        return res
+
+
+# Optimal chunk size for file content comparison operations
+# Balances memory usage with I/O efficiency for large file comparisons
+COMPARE_CHUNK_SIZE = 1024 * 128
+
+
+def _compareFileContent(
+    item1: File, item2: File, chunkSize: int = COMPARE_CHUNK_SIZE
+) -> bool:
+    """Performs memory-efficient content comparison between two files using chunked reading.
+
+    This function compares file contents by reading both files in configurable chunks,
+    enabling comparison of large files without loading entire contents into memory.
+    The comparison short-circuits on the first differing chunk or size mismatch,
+    optimizing performance for files with early differences.
+
+    Args:
+        item1 (File): The first file to compare.
+        item2 (File): The second file to compare.
+        chunkSize (int): Size of each read operation in bytes for memory efficiency.
+
+    Returns:
+        bool: True if both files have identical content, False otherwise.
+    """
+    if item1.state.st_size != item2.state.st_size:
+        return False
+    with item1.open("rb") as f1, item2.open("rb") as f2:
+        while True:
+            chunk1 = f1.read(chunkSize)
+            chunk2 = f2.read(chunkSize)
+            if chunk1 != chunk2:
+                return False
+            if not chunk1:
+                return True
+
+
+# Mapping of comparison flags to their corresponding comparison functions
+# Enables efficient dispatch of comparison operations based on selected criteria
+_COMPARE_MODE: _tt.Dict[CompareModeFlag, _tt.Callable[[File, File], bool]] = {
+    CompareModeFlag.CONTENT: _compareFileContent,
+    CompareModeFlag.SIZE: lambda item1, item2: (
+        item1.state.st_size == item2.state.st_size
+    ),
+    CompareModeFlag.TIMETAG: lambda item1, item2: (
+        item1.state.st_mtime == item2.state.st_mtime
+    ),
+}
+
+
+def _toCompareModeFlag(mode: _tt.CompareModeItem) -> CompareModeFlag:
+    """Normalizes comparison mode input to a standardized CompareModeFlag representation.
+
+    This function handles the conversion between different comparison mode types,
+    accepting both predefined CompareMode enums and raw CompareModeFlag values.
+    It ensures consistent internal representation for comparison operations while
+    providing user-friendly input flexibility.
+
+    Args:
+        mode (_tt.CompareModeItem): The comparison mode or flag to normalize.
+
+    Returns:
+        CompareModeFlag: The standardized comparison mode flag representation.
+
+    Raises:
+        ValueError: If the input mode is not a recognized comparison mode type.
+    """
+    if isinstance(mode, CompareMode):
+        return mode.value
+    if isinstance(mode, CompareModeFlag):
+        return mode
+    raise ValueError(f"Invalid compare mode: {mode}")
+
+
+def _compareFile(item1: File, item2: File, compareMode: CompareModeFlag) -> bool:
+    """Evaluates file equality using the specified combination of comparison criteria.
+
+    This function applies multiple comparison strategies based on the provided mode flags,
+    using bitwise operations to determine which comparison methods to execute. All
+    specified comparison criteria must pass for the files to be considered equal.
+    The function short-circuits on the first failed comparison for performance optimization.
+
+    Args:
+        item1 (File): The first file to compare.
+        item2 (File): The second file to compare.
+        compareMode (CompareModeFlag): Bitwise combination of comparison criteria flags.
+
+    Returns:
+        bool: True if the files satisfy all specified comparison criteria, False otherwise.
+    """
+    for flag, func in _COMPARE_MODE.items():
+        if compareMode & flag:
+            if not func(item1, item2):
+                return False
+    return True
+
+def _compareDirectory(item1: Directory, item2: Directory, compareMode: CompareModeFlag):
+    """Performs deep recursive comparison of two directory structures.
+    
+    This function compares directory contents by first validating that both directories
+    contain the same set of items, then recursively comparing each corresponding item
+    pair. The comparison process ensures structural equivalence and applies the specified
+    comparison mode to all contained files and subdirectories.
+
+    Args:
+        item1 (Directory): The first directory to compare.
+        item2 (Directory): The second directory to compare.
+        compareMode (CompareModeFlag): Comparison criteria to apply recursively.
+
+    Returns:
+        bool: True if directories have identical structure and all contents match, False otherwise.
+    """
+    subItems1 = tuple(i.name for i in item1.iterdir())
+    subItems2 = tuple(i.name for i in item2.iterdir())
+
+    if subItems1 != subItems2:
+        return False
+
+    for i in subItems1:
+        if not _compare(item1[i], item2[i], compareMode):
+            return False
+    return True
+def _compare(
+    item1: FileSystemItem, item2: FileSystemItem, compareMode: CompareModeFlag
+):
+    """Core comparison engine that dispatches to appropriate comparison methods based on item types.
+
+    This function serves as the central comparison dispatcher, handling type validation,
+    existence checking, and routing to specialized comparison functions for files or
+    directories. It implements the primary comparison logic that underlies all public
+    comparison operations in the module.
+
+    Args:
+        item1 (FileSystemItem): The first file system item to compare.
+        item2 (FileSystemItem): The second file system item to compare.
+        compareMode (CompareModeFlag): Bitwise combination of comparison criteria.
+
+    Returns:
+        bool: True if items exist, have compatible types, and satisfy comparison criteria.
+    """
+    if not item1.exists() or not item2.exists():
+        return False
+    if item1.path == item2.path:
+        return True
+
+    if isFile(item1) and isFile(item2):
+        return _compareFile(item1, item2, compareMode)
+    if isDir(item1) and isDir(item2):
+        return _compareDirectory(item1, item2, compareMode)
+    return False
+
+
+def compare(
+    item1: FileSystemItemLike,
+    item2: FileSystemItemLike,
+    compareMode: _tt.CompareModeItem = CompareMode.TIMETAG_AND_SIZE,
+) -> bool:
+    """High-level interface for comparing two file system items with flexible input types.
+
+    This function provides the primary public API for file system comparisons, accepting
+    various path-like inputs and converting them to appropriate file system objects.
+    It supports multiple comparison strategies and provides sensible defaults for common
+    use cases while maintaining flexibility for advanced scenarios.
+
+    Args:
+        item1 (FileSystemItemLike): First item, accepting File, Directory, or path-like objects.
+        item2 (FileSystemItemLike): Second item, accepting File, Directory, or path-like objects.
+        compareMode (_tt.CompareModeItem): Comparison strategy, defaults to timestamp and size validation.
+
+    Returns:
+        bool: True if items satisfy the specified comparison criteria, False otherwise.
+    """
+    return _compare(
+        toFileSystemItem(item1),
+        toFileSystemItem(item2),
+        _toCompareModeFlag(compareMode),
+    )
+
+
+# Type alias for comparison result, representing either a detected difference or no difference
+CompareResult = _tt.Union[Difference, None]
+
+
+def _getDifference(
+    item1: FileSystemItem, item2: FileSystemItem, compareMode: CompareModeFlag
+) -> CompareResult:
+    """Internal engine for detailed difference analysis between file system items.
+
+    This function performs comprehensive difference detection, creating structured
+    Difference objects that categorize and describe specific discrepancies found
+    during comparison. For directories, it recursively analyzes the entire structure
+    and creates hierarchical difference reports with detailed sub-difference tracking.
+
+    Args:
+        item1 (FileSystemItem): The first file system item to analyze.
+        item2 (FileSystemItem): The second file system item to analyze.
+        compareMode (CompareModeFlag): Comparison criteria flags for difference detection.
+
+    Returns:
+        CompareResult: Structured difference object, DirectoryDifference for directories, or None if identical.
+    """
+    if not item1.exists() or not item2.exists():
+        return Difference(item1.path, item2.path, DifferenceType.NOT_EXISTS)
+    if item1.path == item2.path:
+        return None
+    if isDir(item1) and isDir(item2):
+        subItems1 = tuple(i.name for i in item1.iterdir())
+        subItems2 = tuple(i.name for i in item2.iterdir())
+        totalItem = set(subItems1 + subItems2)
+        sub: _tt.List[Difference] = []
+        for now in totalItem:
+            if now not in subItems1 or now not in subItems2:
+                sub.append(
+                    Difference(
+                        item1.path / now,
+                        item2.path / now,
+                        DifferenceType.NOT_EXISTS,
+                    )
+                )
+            else:
+                diff = _getDifference(item1[now], item2[now], compareMode)
+                if diff is not None:
+                    sub.append(diff)
+        if not sub:
+            return None
+        return DirectoryDifference(
+            item1.path, item2.path, DifferenceType.DIRECTORY_DIFFERENCE, tuple(sub)
+        )
+    if isFile(item1) and isFile(item2):
+        return (
+            None
+            if _compareFile(item1, item2, compareMode)
+            else Difference(item1.path, item2.path, DifferenceType.FILE_DIFFERENCE)
+        )
+    return Difference(item1.path, item2.path, DifferenceType.ITEM_TYPE_DIFFERENCE)
+
+
+def getDifference(
+    item1: "FileSystemItemLike",
+    item2: "FileSystemItemLike",
+    compareMode: _tt.CompareModeItem = CompareMode.TIMETAG_AND_SIZE,
+) -> CompareResult:
+    """Public API for comprehensive difference analysis between file system items.
+
+    This function provides detailed difference reporting for file system comparisons,
+    returning structured objects that describe the specific nature of discrepancies
+    found. Unlike the simple boolean comparison function, this provides actionable
+    information about what differs between the compared items, supporting detailed
+    analysis and reporting workflows.
+
+    Args:
+        item1 (FileSystemItemLike): First item, accepting various path-like representations.
+        item2 (FileSystemItemLike): Second item, accepting various path-like representations.
+        compareMode (_tt.CompareModeItem): Comparison methodology, defaults to timestamp and size analysis.
+
+    Returns:
+        CompareResult: Detailed difference object, hierarchical DirectoryDifference, or None if identical.
+    """
+    return _getDifference(
+        toFileSystemItem(item1),
+        toFileSystemItem(item2),
+        _toCompareModeFlag(compareMode),
+    )