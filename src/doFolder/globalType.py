--- conflicted
+++ resolved
@@ -1,79 +1,73 @@
-"""
-Global Type Definitions and Aliases
-
-This module provides type aliases and ensures compatibility with Python's static
-type system across different Python versions. It is commonly imported as `_tt`
-in other modules for type hinting purposes.
-
-Key type aliases:
-    - Pathable: str or Path objects for filesystem paths
-    - RelativePathable: Relative paths (str, Path, or path components)
-    - CompareModeItem: Comparison mode specifications
-
-Uses typing_extensions for backward compatibility with older Python versions.
-"""
-
-# pylint: disable=unused-import, no-name-in-module
-import abc
-import sys
-from pathlib import Path
-<<<<<<< HEAD
-from types import TracebackType
-
-=======
-
-# Import typing utilities from typing_extensions for better compatibility
-# across Python versions. typing_extensions provides backports of newer
-# typing features to older Python versions.
->>>>>>> 1229c823
-from typing_extensions import (
-    List,
-    Dict,
-    Tuple,
-    Set,
-    Optional,
-    Iterator,
-    Iterable,
-    Any,
-    Union,
-    Literal,
-    overload,
-    TypeAlias,
-    IO,
-    BinaryIO,
-    cast,
-    Never,
-    NoReturn,
-    TypeVar,
-    Sequence,
-    Self,
-    TypeIs,
-<<<<<<< HEAD
-    Type,
-=======
-    Generator,
-    TypedDict,
-    TYPE_CHECKING,
->>>>>>> 1229c823
-)
-
-# Import custom enums used in type definitions
-from .enums import ErrorMode, UnExistsMode, ItemType, CompareModeFlag, CompareMode
-
-
-# Handle version-specific imports for Callable
-# In Python 3.10+, Callable is available from collections.abc
-# For older versions, it must be imported from typing
-if sys.version_info >= (3, 10):
-    from collections.abc import Callable
-else:
-    from typing import Callable
-
-#: Type for filesystem paths (str or Path object)
-Pathable = Union[str, Path]
-
-#: Type for relative paths (str, Path, or path components)
-RelativePathable = Union[str, Path, Iterable[str]]
-
-#: Type for comparison mode specifications
-CompareModeItem = Union[CompareModeFlag, CompareMode]
+"""
+Global Type Definitions and Aliases
+
+This module provides type aliases and ensures compatibility with Python's static
+type system across different Python versions. It is commonly imported as `_tt`
+in other modules for type hinting purposes.
+
+Key type aliases:
+    - Pathable: str or Path objects for filesystem paths
+    - RelativePathable: Relative paths (str, Path, or path components)
+    - CompareModeItem: Comparison mode specifications
+
+Uses typing_extensions for backward compatibility with older Python versions.
+"""
+
+# pylint: disable=unused-import, no-name-in-module
+import abc
+import sys
+from pathlib import Path
+
+# Import typing utilities from typing_extensions for better compatibility
+# across Python versions. typing_extensions provides backports of newer
+# typing features to older Python versions.
+from types import TracebackType
+
+from typing_extensions import (
+    List,
+    Dict,
+    Tuple,
+    Set,
+    Optional,
+    Iterator,
+    Iterable,
+    Any,
+    Union,
+    Literal,
+    overload,
+    TypeAlias,
+    IO,
+    BinaryIO,
+    cast,
+    Never,
+    NoReturn,
+    TypeVar,
+    Sequence,
+    Self,
+    TypeIs,
+    Generator,
+    TypedDict,
+    TYPE_CHECKING,
+    Type,
+)
+
+# Import custom enums used in type definitions
+from .enums import ErrorMode, UnExistsMode, ItemType, CompareModeFlag, CompareMode
+
+
+# Handle version-specific imports for Callable
+# In Python 3.10+, Callable is available from collections.abc
+# For older versions, it must be imported from typing
+if sys.version_info >= (3, 10):
+    from collections.abc import Callable
+else:
+    from typing import Callable
+
+#: Type for filesystem paths (str or Path object)
+Pathable = Union[str, Path]
+
+#: Type for relative paths (str, Path, or path components)
+RelativePathable = Union[str, Path, Iterable[str]]
+
+#: Type for comparison mode specifications
+CompareModeItem = Union[CompareModeFlag, CompareMode]