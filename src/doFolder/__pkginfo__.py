--- conflicted
+++ resolved
@@ -1,15 +1,11 @@
-"""
-Package metadata and version information for doFolder.
-
-This module defines the core package metadata including version numbers,
-package name, and other essential identifiers for the doFolder library.
-doFolder is a comprehensive file and directory management toolkit that
-provides object-oriented interfaces for cross-platform file operations.
-"""
-
-<<<<<<< HEAD
-__version__ = "2.3.0-alpha.2"
-=======
-__version__ = "2.2.4"
->>>>>>> 0b8a4df4
-__pkgname__ = 'doFolder'
+"""
+Package metadata and version information for doFolder.
+
+This module defines the core package metadata including version numbers,
+package name, and other essential identifiers for the doFolder library.
+doFolder is a comprehensive file and directory management toolkit that
+provides object-oriented interfaces for cross-platform file operations.
+"""
+
+__version__ = "2.3.0-alpha.3"
+__pkgname__ = 'doFolder'