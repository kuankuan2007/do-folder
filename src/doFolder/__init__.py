"""
doFolder - A One Stop File System Management Library
~~~~~~~~~~~~~~~~~~~~~~~~~~~~~~~~~~~~~~~~~~~~~~~~~~~~~~~

doFolder is a powerful, intuitive, and cross-platform file system management library
that provides a high-level, object-oriented interface for working with files and
directories. It simplifies common file operations such as creating, moving, copying,
deleting, and comparing files and directories while offering advanced features like
hashing, content manipulation, and directory tree operations.

Key Features:
    * **Object-oriented Design**: Work with files and directories as Python objects
    * **Cross-platform Compatibility**: Seamlessly works on Windows, macOS, and Linux
    * **Advanced Path Handling**: Built on Python's pathlib for robust path management
    * **File Operations**: Create, move, copy, delete, and modify files and directories
    * **Content Management**: Read and write file content with encoding support
    * **Directory Tree Operations**: Navigate and manipulate directory structures
    * **File Comparison**: Compare files and directories with various comparison modes
    * **Hash Support**: Generate and verify file hashes for integrity checking
    * **Error Handling**: Comprehensive error modes for different use cases
    * **Type Safety**: Full type hints for better IDE support and code reliability

Quick Start:
    >>> import doFolder
    >>>
    >>> # Create directory and file objects
    >>> project_dir = doFolder.Directory("./my_project")
    >>> config_file = doFolder.File("./my_project/config.json")
    >>>
    >>> # Create a new file in the directory
    >>> new_file = project_dir.create("readme.txt", doFolder.ItemType.FILE)
    >>>
    >>> # Write content to the file
    >>> new_file.content = "Hello, World!".encode("utf-8")
    >>>
    >>> # Create a subdirectory
    >>> sub_dir = project_dir.create("data", doFolder.ItemType.DIR)
    >>>
    >>> # Copy and move files
    >>> backup_file = new_file.copy("./backup/")
    >>> new_file.move("./archive/")

Main Classes:
    * **File**: Represents a file in the file system with methods for content
      manipulation, copying, moving, and deletion.
    * **Directory**: Represents a directory with methods for creating, listing,
      and managing contained files and subdirectories.
    * **Path**: Enhanced path handling with additional utility methods.

Enums and Types:
    * **ItemType**: Enumeration for file system item types (FILE, DIR).
    * **UnExistsMode**: Defines behavior when a path doesn't exist (WARN, ERROR,
      IGNORE, CREATE).

Utility Functions:
    * **createItem()**: Factory function to create File or Directory objects
      based on path type.
    * **isDir()**: Type guard to check if an item is a directory.

Advanced Features:
    * **File Comparison**: The `compare` module provides comprehensive comparison
      capabilities for files and directories.
    * **Hash Operations**: Built-in support for file hashing and verification.
    * **Flexible Error Handling**: Configurable error modes for different
      scenarios.
    * **Path Utilities**: Advanced path manipulation and formatting functions.

:copyright: (c) 2023-2025 by kuankuan2007.
:license: MulanPSL-2.0, see LICENSE for more details.
"""

<<<<<<< HEAD
from .fileSystem import (
    File,
    Directory,
    ItemType,
    UnExistsMode,
    Folder,
    createItem,
    isDir,
)
from .path import Path
from . import compare
from .__pkginfo__ import __version__, __pkgname__
=======
# Core file system classes and utilities
from .fileSystem import (
    File,  # Class for file operations and management
    Directory,  # Class for directory operations and management
    ItemType,  # Enum defining file system item types (FILE, DIR)
    UnExistsMode,  # Enum defining behavior when paths don't exist
    Folder,  # Backward-compatible alias for Directory
    createItem,  # Factory function to create File or Directory objects
    isDir,  # Type guard to check if an object is a Directory
)

# Enhanced path handling
from .path import Path  # Extended Path class with additional utilities

# File and directory comparison module
from . import compare  # Comprehensive comparison utilities

# Package metadata
from .__pkginfo__ import __version__  # Package version information
>>>>>>> 1229c823


__all__ = [
    # Core classes for file system operations
    "File",  # File object for managing individual files
    "Directory",  # Directory object for managing directories
    "Folder",  # Alias for Directory (backward compatibility)
    # Enums and type definitions
    "ItemType",  # Enumeration for file system item types
    "UnExistsMode",  # Behavior mode when paths don't exist
    # Path utilities
    "Path",  # Enhanced path handling class
    # Utility functions
    "createItem",  # Factory function to create File/Directory objects
    "isDir",  # Type guard function to check if item is directory
    # Modules
    "compare",  # File and directory comparison utilities
    # Package metadata
    "__version__",  # Package version string
]
<|MERGE_RESOLUTION|>--- conflicted
+++ resolved
@@ -1,125 +1,110 @@
-"""
-doFolder - A One Stop File System Management Library
-~~~~~~~~~~~~~~~~~~~~~~~~~~~~~~~~~~~~~~~~~~~~~~~~~~~~~~~
-
-doFolder is a powerful, intuitive, and cross-platform file system management library
-that provides a high-level, object-oriented interface for working with files and
-directories. It simplifies common file operations such as creating, moving, copying,
-deleting, and comparing files and directories while offering advanced features like
-hashing, content manipulation, and directory tree operations.
-
-Key Features:
-    * **Object-oriented Design**: Work with files and directories as Python objects
-    * **Cross-platform Compatibility**: Seamlessly works on Windows, macOS, and Linux
-    * **Advanced Path Handling**: Built on Python's pathlib for robust path management
-    * **File Operations**: Create, move, copy, delete, and modify files and directories
-    * **Content Management**: Read and write file content with encoding support
-    * **Directory Tree Operations**: Navigate and manipulate directory structures
-    * **File Comparison**: Compare files and directories with various comparison modes
-    * **Hash Support**: Generate and verify file hashes for integrity checking
-    * **Error Handling**: Comprehensive error modes for different use cases
-    * **Type Safety**: Full type hints for better IDE support and code reliability
-
-Quick Start:
-    >>> import doFolder
-    >>>
-    >>> # Create directory and file objects
-    >>> project_dir = doFolder.Directory("./my_project")
-    >>> config_file = doFolder.File("./my_project/config.json")
-    >>>
-    >>> # Create a new file in the directory
-    >>> new_file = project_dir.create("readme.txt", doFolder.ItemType.FILE)
-    >>>
-    >>> # Write content to the file
-    >>> new_file.content = "Hello, World!".encode("utf-8")
-    >>>
-    >>> # Create a subdirectory
-    >>> sub_dir = project_dir.create("data", doFolder.ItemType.DIR)
-    >>>
-    >>> # Copy and move files
-    >>> backup_file = new_file.copy("./backup/")
-    >>> new_file.move("./archive/")
-
-Main Classes:
-    * **File**: Represents a file in the file system with methods for content
-      manipulation, copying, moving, and deletion.
-    * **Directory**: Represents a directory with methods for creating, listing,
-      and managing contained files and subdirectories.
-    * **Path**: Enhanced path handling with additional utility methods.
-
-Enums and Types:
-    * **ItemType**: Enumeration for file system item types (FILE, DIR).
-    * **UnExistsMode**: Defines behavior when a path doesn't exist (WARN, ERROR,
-      IGNORE, CREATE).
-
-Utility Functions:
-    * **createItem()**: Factory function to create File or Directory objects
-      based on path type.
-    * **isDir()**: Type guard to check if an item is a directory.
-
-Advanced Features:
-    * **File Comparison**: The `compare` module provides comprehensive comparison
-      capabilities for files and directories.
-    * **Hash Operations**: Built-in support for file hashing and verification.
-    * **Flexible Error Handling**: Configurable error modes for different
-      scenarios.
-    * **Path Utilities**: Advanced path manipulation and formatting functions.
-
-:copyright: (c) 2023-2025 by kuankuan2007.
-:license: MulanPSL-2.0, see LICENSE for more details.
-"""
-
-<<<<<<< HEAD
-from .fileSystem import (
-    File,
-    Directory,
-    ItemType,
-    UnExistsMode,
-    Folder,
-    createItem,
-    isDir,
-)
-from .path import Path
-from . import compare
-from .__pkginfo__ import __version__, __pkgname__
-=======
-# Core file system classes and utilities
-from .fileSystem import (
-    File,  # Class for file operations and management
-    Directory,  # Class for directory operations and management
-    ItemType,  # Enum defining file system item types (FILE, DIR)
-    UnExistsMode,  # Enum defining behavior when paths don't exist
-    Folder,  # Backward-compatible alias for Directory
-    createItem,  # Factory function to create File or Directory objects
-    isDir,  # Type guard to check if an object is a Directory
-)
-
-# Enhanced path handling
-from .path import Path  # Extended Path class with additional utilities
-
-# File and directory comparison module
-from . import compare  # Comprehensive comparison utilities
-
-# Package metadata
-from .__pkginfo__ import __version__  # Package version information
->>>>>>> 1229c823
-
-
-__all__ = [
-    # Core classes for file system operations
-    "File",  # File object for managing individual files
-    "Directory",  # Directory object for managing directories
-    "Folder",  # Alias for Directory (backward compatibility)
-    # Enums and type definitions
-    "ItemType",  # Enumeration for file system item types
-    "UnExistsMode",  # Behavior mode when paths don't exist
-    # Path utilities
-    "Path",  # Enhanced path handling class
-    # Utility functions
-    "createItem",  # Factory function to create File/Directory objects
-    "isDir",  # Type guard function to check if item is directory
-    # Modules
-    "compare",  # File and directory comparison utilities
-    # Package metadata
-    "__version__",  # Package version string
-]
+"""
+doFolder - A One Stop File System Management Library
+~~~~~~~~~~~~~~~~~~~~~~~~~~~~~~~~~~~~~~~~~~~~~~~~~~~~~~~
+
+doFolder is a powerful, intuitive, and cross-platform file system management library
+that provides a high-level, object-oriented interface for working with files and
+directories. It simplifies common file operations such as creating, moving, copying,
+deleting, and comparing files and directories while offering advanced features like
+hashing, content manipulation, and directory tree operations.
+
+Key Features:
+    * **Object-oriented Design**: Work with files and directories as Python objects
+    * **Cross-platform Compatibility**: Seamlessly works on Windows, macOS, and Linux
+    * **Advanced Path Handling**: Built on Python's pathlib for robust path management
+    * **File Operations**: Create, move, copy, delete, and modify files and directories
+    * **Content Management**: Read and write file content with encoding support
+    * **Directory Tree Operations**: Navigate and manipulate directory structures
+    * **File Comparison**: Compare files and directories with various comparison modes
+    * **Hash Support**: Generate and verify file hashes for integrity checking
+    * **Error Handling**: Comprehensive error modes for different use cases
+    * **Type Safety**: Full type hints for better IDE support and code reliability
+
+Quick Start:
+    >>> import doFolder
+    >>>
+    >>> # Create directory and file objects
+    >>> project_dir = doFolder.Directory("./my_project")
+    >>> config_file = doFolder.File("./my_project/config.json")
+    >>>
+    >>> # Create a new file in the directory
+    >>> new_file = project_dir.create("readme.txt", doFolder.ItemType.FILE)
+    >>>
+    >>> # Write content to the file
+    >>> new_file.content = "Hello, World!".encode("utf-8")
+    >>>
+    >>> # Create a subdirectory
+    >>> sub_dir = project_dir.create("data", doFolder.ItemType.DIR)
+    >>>
+    >>> # Copy and move files
+    >>> backup_file = new_file.copy("./backup/")
+    >>> new_file.move("./archive/")
+
+Main Classes:
+    * **File**: Represents a file in the file system with methods for content
+      manipulation, copying, moving, and deletion.
+    * **Directory**: Represents a directory with methods for creating, listing,
+      and managing contained files and subdirectories.
+    * **Path**: Enhanced path handling with additional utility methods.
+
+Enums and Types:
+    * **ItemType**: Enumeration for file system item types (FILE, DIR).
+    * **UnExistsMode**: Defines behavior when a path doesn't exist (WARN, ERROR,
+      IGNORE, CREATE).
+
+Utility Functions:
+    * **createItem()**: Factory function to create File or Directory objects
+      based on path type.
+    * **isDir()**: Type guard to check if an item is a directory.
+
+Advanced Features:
+    * **File Comparison**: The `compare` module provides comprehensive comparison
+      capabilities for files and directories.
+    * **Hash Operations**: Built-in support for file hashing and verification.
+    * **Flexible Error Handling**: Configurable error modes for different
+      scenarios.
+    * **Path Utilities**: Advanced path manipulation and formatting functions.
+
+:copyright: (c) 2023-2025 by kuankuan2007.
+:license: MulanPSL-2.0, see LICENSE for more details.
+"""
+
+# Core file system classes and utilities
+from .fileSystem import (
+    File,  # Class for file operations and management
+    Directory,  # Class for directory operations and management
+    ItemType,  # Enum defining file system item types (FILE, DIR)
+    UnExistsMode,  # Enum defining behavior when paths don't exist
+    Folder,  # Backward-compatible alias for Directory
+    createItem,  # Factory function to create File or Directory objects
+    isDir,  # Type guard to check if an object is a Directory
+)
+
+# Enhanced path handling
+from .path import Path  # Extended Path class with additional utilities
+
+# File and directory comparison module
+from . import compare  # Comprehensive comparison utilities
+
+# Package metadata
+from .__pkginfo__ import __version__  # Package version information
+
+
+__all__ = [
+    # Core classes for file system operations
+    "File",  # File object for managing individual files
+    "Directory",  # Directory object for managing directories
+    "Folder",  # Alias for Directory (backward compatibility)
+    # Enums and type definitions
+    "ItemType",  # Enumeration for file system item types
+    "UnExistsMode",  # Behavior mode when paths don't exist
+    # Path utilities
+    "Path",  # Enhanced path handling class
+    # Utility functions
+    "createItem",  # Factory function to create File/Directory objects
+    "isDir",  # Type guard function to check if item is directory
+    # Modules
+    "compare",  # File and directory comparison utilities
+    # Package metadata
+    "__version__",  # Package version string
+]